--- conflicted
+++ resolved
@@ -141,12 +141,10 @@
         slo_data = {}
         slo_id = slo_config["spec"]["service_level_indicator"]["slo_id"]
         from_ts = timestamp - window
-<<<<<<< HEAD
         if utils.is_debug_enabled():
             slo_data = self.client.ServiceLevelObjective.get(id=slo_id)
             LOGGER.debug(f"SLO data: {slo_id} | Result: {pprint.pformat(slo_data)}")
-=======
->>>>>>> 3e1dc10a
+
         data = self.client.ServiceLevelObjective.history(
             id=slo_id,
             from_ts=from_ts,
@@ -176,12 +174,7 @@
             valid_event_count = data["data"]["series"]["denominator"]["sum"]
             bad_event_count = valid_event_count - good_event_count
             return (good_event_count, bad_event_count)
-<<<<<<< HEAD
-        except KeyError as exception:  # monitor-based SLI
-            sli_value = data["data"]["overall"]["sli_value"] / 100
-            LOGGER.debug(exception)
-            return sli_value
-=======
+
         except (KeyError) as exception:  # monitor-based SLI
             try : 
                 sli_value = data["data"]["overall"]["sli_value"] / 100
@@ -189,7 +182,7 @@
                 return sli_value
             except (KeyError) as exception:  # no events
                 return (0, 0)
->>>>>>> 3e1dc10a
+
 
     @staticmethod
     def _fmt_query(query, window, operator=None, operator_suffix=None):
