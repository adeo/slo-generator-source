# Copyright 2018 Google Inc.
#
# Licensed under the Apache License, Version 2.0 (the "License");
# you may not use this file except in compliance with the License.
# You may obtain a copy of the License at
#
#            http://www.apache.org/licenses/LICENSE-2.0
#
# Unless required by applicable law or agreed to in writing, software
# distributed under the License is distributed on an "AS IS" BASIS,
# WITHOUT WARRANTIES OR CONDITIONS OF ANY KIND, either express or implied.
# See the License for the specific language governing permissions and
# limitations under the License.
"""A setuptools based setup module.

See:
https://packaging.python.org/en/latest/distributing.html
https://github.com/pypa/sampleproject
"""

from setuptools import setup, find_packages
from os import path
from io import open

here = path.abspath(path.dirname(__file__))

# Get the long description from the README file
with open(path.join(here, 'README.md'), encoding='utf-8') as f:
    long_description = f.read()

setup(name='slo-generator',
      version='1.1.0',
      description='SLO generator',
      long_description=long_description,
      long_description_content_type='text/markdown',
      author='Google Inc.',
      author_email='ocervello@google.com',
      packages=find_packages(exclude=['contrib', 'docs', 'tests']),
      classifiers=[
          'Development Status :: 3 - Alpha',
          'Intended Audience :: Developers',
          'Topic :: Software Development :: Build Tools',
          'License :: OSI Approved :: MIT License',
          'Programming Language :: Python :: 3',
          'Programming Language :: Python :: 3.4',
          'Programming Language :: Python :: 3.5',
          'Programming Language :: Python :: 3.6',
      ],
      keywords='slo sli generator gcp',
      install_requires=[
          'google-api-python-client', 'oauth2client',
<<<<<<< HEAD
          'google-cloud-monitoring', 'google-cloud-pubsub==1.7.0',
=======
          'google-cloud-monitoring', 'google-cloud-pubsub',
>>>>>>> bc564806
          'google-cloud-bigquery', 'prometheus-http-client',
          'prometheus-client', 'pyyaml', 'opencensus', 'elasticsearch', 'pytz'
      ],
      entry_points={
          'console_scripts': ['slo-generator=slo_generator.cli:main'],
      },
      python_requires='>=3.4')<|MERGE_RESOLUTION|>--- conflicted
+++ resolved
@@ -49,11 +49,7 @@
       keywords='slo sli generator gcp',
       install_requires=[
           'google-api-python-client', 'oauth2client',
-<<<<<<< HEAD
           'google-cloud-monitoring', 'google-cloud-pubsub==1.7.0',
-=======
-          'google-cloud-monitoring', 'google-cloud-pubsub',
->>>>>>> bc564806
           'google-cloud-bigquery', 'prometheus-http-client',
           'prometheus-client', 'pyyaml', 'opencensus', 'elasticsearch', 'pytz'
       ],
